<?php

namespace Drupal\replication\Normalizer;

use Drupal\serialization\Normalizer\NormalizerBase;
use Masterminds\HTML5\Exception;
use Symfony\Component\HttpKernel\Exception\HttpException;
use Symfony\Component\Serializer\Exception\LogicException;
use Symfony\Component\Serializer\Normalizer\DenormalizerInterface;

class BulkDocsNormalizer extends NormalizerBase implements DenormalizerInterface {

  protected $supportedInterfaceOrClass = ['Drupal\replication\BulkDocs\BulkDocsInterface'];

  /**
   * {@inheritdoc}
   */
  public function normalize($bulk_docs, $format = NULL, array $context = []) {
    $data = [];
    /** @var \Drupal\replication\BulkDocs\BulkDocsInterface $bulk_docs */
    foreach ($bulk_docs->getResult() as $result) {
      $data[] = $result;
    }
    return $data;
  }

  /**
   * {@inheritdoc}
   */
  public function denormalize($data, $class, $format = NULL, array $context = []) {
    if (!isset($context['workspace'])) {
      throw new LogicException('A \'workspace\' context is required to denormalize revision diff data.');
    }

    /** @var \Drupal\replication\BulkDocs\BulkDocsInterface $bulk_docs */
    $bulk_docs = \Drupal::service('replication.bulkdocs_factory')->get($context['workspace']);

    if (
      (isset($data['new_edits']) && ($data['new_edits']) === FALSE) ||
      (isset($context['query']['new_edits']) && ($context['query']['new_edits']) === FALSE)
    ) {
      $bulk_docs->newEdits(FALSE);
    }

    $entities = [];
    if (isset($data['docs'])) {
      foreach ($data['docs'] as $doc) {
        if (!empty($doc)) {
          // @todo {@link https://www.drupal.org/node/2599934 Find a more generic way to denormalize.}
          if (!empty($doc['_id']) && strpos($doc['_id'], 'local') !== FALSE) {
            // Denormalize replication_log entities. This is used when the
            // replication_log entity format is not standard, for example when
            // replicating content from PouchDB.
            list($prefix, $entity_uuid) = explode('/', $doc['_id']);
            if ($prefix == '_local' && $entity_uuid) {
              $entity = $this->serializer->denormalize($doc, 'Drupal\replication\Entity\ReplicationLog', $format, $context);
            }
          }
          // Check if the document is a valid Relaxed format.
          elseif (isset($doc['@context'])) {
<<<<<<< HEAD
            $entity = \Drupal::service('replication.normalizer.content_entity')
              ->denormalize($doc, 'Drupal\Core\Entity\ContentEntityInterface', $format, $context);
=======
            $entity = $this->serializer->denormalize($doc, 'Drupal\Core\Entity\ContentEntityInterface', $format, $context);
>>>>>>> 8e8a63f6
          }
          if (!empty($entity)) {
            $entities[] = $entity;
          }
        }
      }
    }
    $bulk_docs->setEntities($entities);

    return $bulk_docs;
  }

}<|MERGE_RESOLUTION|>--- conflicted
+++ resolved
@@ -58,12 +58,7 @@
           }
           // Check if the document is a valid Relaxed format.
           elseif (isset($doc['@context'])) {
-<<<<<<< HEAD
-            $entity = \Drupal::service('replication.normalizer.content_entity')
-              ->denormalize($doc, 'Drupal\Core\Entity\ContentEntityInterface', $format, $context);
-=======
             $entity = $this->serializer->denormalize($doc, 'Drupal\Core\Entity\ContentEntityInterface', $format, $context);
->>>>>>> 8e8a63f6
           }
           if (!empty($entity)) {
             $entities[] = $entity;
