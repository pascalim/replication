services:
  replication.process_file_attachment:
    class: Drupal\replication\ProcessFileAttachment
    arguments: ['@current_user', '@entity_type.manager', '@multiversion.entity_index.factory']
  replication.users_mapping:
    class: Drupal\replication\UsersMapping
    arguments: ['@config.factory', '@entity_type.manager']

#Managers
  plugin.manager.replication_filter:
    class: Drupal\replication\Plugin\ReplicationFilterManager
    parent: default_plugin_manager

#Factories
  replication.changes_factory:
    class: Drupal\replication\ChangesFactory
    arguments: ['@multiversion.entity_index.sequence', '@entity.manager', '@replication.serializer', '@plugin.manager.replication_filter']
  replication.revisiondiff_factory:
    class: Drupal\replication\RevisionDiffFactory
    arguments: ['@multiversion.entity_index.rev']
  replication.bulkdocs_factory:
    class: Drupal\replication\BulkDocsFactory
    arguments: ['@workspace.manager', '@multiversion.entity_index.uuid', '@multiversion.entity_index.rev', '@entity_type.manager', '@lock', '@logger.factory', '@state']
  replication.alldocs_factory:
    class: Drupal\replication\AllDocsFactory
    arguments: ['@entity_type.manager', '@multiversion.manager', '@multiversion.entity_index.id', '@replication.serializer']

#Serializers
  replication.serializer:
    class: Symfony\Component\Serializer\Serializer
    arguments: [{  }, { }]

#Encoders
  replication.encoder.json:
    class: Drupal\serialization\Encoder\JsonEncoder
    tags:
      - { name: replication_encoder, format: json }
  replication.encoder.stream:
    class: Drupal\replication\Encoder\StreamEncoder
    tags:
      - { name: replication_encoder, format: stream }
  replication.encoder.base64_stream:
    class: Drupal\replication\Encoder\StreamEncoder
    tags:
      - { name: replication_encoder, format: base64_stream }

#Normalizers
  replication.normalizer.attachment:
    class: Drupal\replication\Normalizer\AttachmentNormalizer
    arguments: ['@entity.manager', '@multiversion.entity_index.factory', '@language_manager', '@replication.process_file_attachment', '@replication.users_mapping', '@module_handler', '@plugin.manager.entity_reference_selection', '@event_dispatcher']
    tags:
          - { name: replication_normalizer, priority: 60 }
  replication.normalizer.workspace:
    class: Drupal\replication\Normalizer\WorkspaceNormalizer
    arguments: ['@entity_type.manager']
    tags:
<<<<<<< HEAD
      - { name: replication_normalizer, priority: 60 }
  replication.normalizer.taxonomy_term:
    class: Drupal\replication\Normalizer\TaxonomyTermNormalizer
    arguments: ['@entity.manager', '@multiversion.entity_index.factory', '@language_manager', '@replication.process_file_attachment', '@replication.users_mapping', '@module_handler', '@plugin.manager.entity_reference_selection', '@event_dispatcher']
=======
      - { name: normalizer, priority: 5 }
  replication.normalizer.content_entity:
    class: Drupal\replication\Normalizer\ContentEntityNormalizer
    arguments: ['@entity.manager', '@multiversion.entity_index.factory', '@language_manager', '@replication.users_mapping', '@module_handler', '@plugin.manager.entity_reference_selection', '@event_dispatcher']
>>>>>>> 8e8a63f6
    tags:
      - { name: replication_normalizer, priority: 60 }
  replication.normalizer.replication_log:
    class: Drupal\replication\Normalizer\ReplicationLogNormalizer
    arguments: ['@entity_type.manager', '@multiversion.entity_index.uuid']
    tags:
      - { name: replication_normalizer, priority: 60 }
  replication.normalizer.content_entity:
    class: Drupal\replication\Normalizer\ContentEntityNormalizer
    arguments: ['@entity.manager', '@multiversion.entity_index.factory', '@language_manager', '@replication.process_file_attachment', '@replication.users_mapping', '@module_handler', '@plugin.manager.entity_reference_selection', '@event_dispatcher']
    tags:
      - { name: replication_normalizer, priority: 50 }
  replication.normalizer.bulk_docs:
    class: Drupal\replication\Normalizer\BulkDocsNormalizer
    tags:
      - { name: replication_normalizer, priority: 50 }
  replication.normalizer.all_docs:
    class: Drupal\replication\Normalizer\AllDocsNormalizer
    arguments: ['@entity.manager', '@multiversion.entity_index.uuid']
    tags:
      - { name: replication_normalizer, priority: 50 }
  replication.normalizer.changes:
    class: Drupal\replication\Normalizer\ChangesNormalizer
    tags:
      - { name: replication_normalizer }
    arguments: ['@entity.manager']
  replication.normalizer.revs_diff:
    class: Drupal\replication\Normalizer\RevsDiffNormalizer
    arguments: ['@replication.revisiondiff_factory']
    tags:
<<<<<<< HEAD
      - { name: replication_normalizer, priority: 50 }
  replication.normalizer.link_item:
    class: Drupal\replication\Normalizer\LinkItemNormalizer
    arguments: ['@entity_type.manager', '@plugin.manager.entity_reference_selection']
    tags:
      - { name: replication_normalizer, priority: 40 }
  replication.normalizer.text_item:
    class: Drupal\replication\Normalizer\TextItemNormalizer
    tags:
      - { name: replication_normalizer, priority: 30 }
  replication.normalizer.deleted_flag_item_list:
    class: Drupal\replication\Normalizer\DeletedFlagItemListNormalizer
    tags:
      - { name: replication_normalizer, priority: 30 }
  replication.normalizer.revision_info_item_list:
    class: Drupal\replication\Normalizer\RevisionInfoItemListNormalizer
    tags:
      - { name: replication_normalizer, priority: 30 }
  replication.normalizer.file_item:
    class: Drupal\replication\Normalizer\FileItemNormalizer
    tags:
      - { name: replication_normalizer, priority: 30 }
=======
      - { name: normalizer, priority: 30 }
  replication.normalizer.attachment:
    class: Drupal\replication\Normalizer\AttachmentNormalizer
    arguments: ['@entity.manager', '@multiversion.entity_index.factory', '@language_manager', '@replication.users_mapping', '@module_handler', '@plugin.manager.entity_reference_selection', '@event_dispatcher']
    tags:
      - { name: normalizer, priority: 20 }
  replication.normalizer.file_entity:
    class: Drupal\replication\Normalizer\FileEntityNormalizer
    arguments: ['@entity.manager', '@multiversion.entity_index.factory', '@language_manager', '@replication.users_mapping', '@module_handler', '@plugin.manager.entity_reference_selection', '@event_dispatcher', '@replication.process_file_attachment']
    tags:
      - { name: normalizer, priority: 30 }
  replication.normalizer.taxonomy_term:
    class: Drupal\replication\Normalizer\TaxonomyTermNormalizer
    arguments: ['@entity.manager', '@multiversion.entity_index.factory', '@language_manager', '@replication.users_mapping', '@module_handler', '@plugin.manager.entity_reference_selection', '@event_dispatcher']
    tags:
      - { name: normalizer, priority: 30 }
>>>>>>> 8e8a63f6
  replication.normalizer.entity_reference_item:
    class: Drupal\replication\Normalizer\EntityReferenceItemNormalizer
    tags:
      - { name: replication_normalizer, priority: 30 }
  replication.normalizer.comment_item:
    class: Drupal\replication\Normalizer\CommentItemNormalizer
    tags:
      - { name: replication_normalizer, priority: 30 }

#Core Normalizers
  replication.normalizer.timestamp_item:
    class: Drupal\serialization\Normalizer\TimestampItemNormalizer
    tags:
      - { name: replication_normalizer, priority: 20 }
  replication.normalizer.complex_data:
    class: Drupal\serialization\Normalizer\ComplexDataNormalizer
    tags:
      - { name: replication_normalizer }
  replication.normalizer.field_item:
    class: Drupal\serialization\Normalizer\FieldItemNormalizer
    tags:
      - { name: replication_normalizer, priority: 10 }
  replication.normalizer.field:
    class: Drupal\serialization\Normalizer\FieldNormalizer
    tags:
      - { name: replication_normalizer, priority: 10 }
  replication.normalizer.list:
    class: Drupal\serialization\Normalizer\ListNormalizer
    tags:
      - { name: replication_normalizer, priority: 20 }
  replication.normalizer.password_field_item:
      class: Drupal\serialization\Normalizer\NullNormalizer
      arguments: ['Drupal\Core\Field\Plugin\Field\FieldType\PasswordItem']
      tags:
        - { name: replication_normalizer, priority: 100 }
  replication.normalizer.safe_string:
      class: Drupal\serialization\Normalizer\MarkupNormalizer
      tags:
        - { name: replication_normalizer }
  replication.normalizer.primitive_data:
    class: Drupal\serialization\Normalizer\PrimitiveDataNormalizer
    tags:
      - { name: replication_normalizer, priority: 10 }
  replication.normalizer.typed_data:
    class: Drupal\serialization\Normalizer\TypedDataNormalizer
    tags:
      - { name: replication_normalizer }<|MERGE_RESOLUTION|>--- conflicted
+++ resolved
@@ -47,24 +47,17 @@
 #Normalizers
   replication.normalizer.attachment:
     class: Drupal\replication\Normalizer\AttachmentNormalizer
-    arguments: ['@entity.manager', '@multiversion.entity_index.factory', '@language_manager', '@replication.process_file_attachment', '@replication.users_mapping', '@module_handler', '@plugin.manager.entity_reference_selection', '@event_dispatcher']
+    arguments: ['@entity.manager', '@multiversion.entity_index.factory', '@language_manager', '@replication.users_mapping', '@module_handler', '@plugin.manager.entity_reference_selection', '@event_dispatcher']
     tags:
           - { name: replication_normalizer, priority: 60 }
   replication.normalizer.workspace:
     class: Drupal\replication\Normalizer\WorkspaceNormalizer
     arguments: ['@entity_type.manager']
     tags:
-<<<<<<< HEAD
       - { name: replication_normalizer, priority: 60 }
   replication.normalizer.taxonomy_term:
     class: Drupal\replication\Normalizer\TaxonomyTermNormalizer
-    arguments: ['@entity.manager', '@multiversion.entity_index.factory', '@language_manager', '@replication.process_file_attachment', '@replication.users_mapping', '@module_handler', '@plugin.manager.entity_reference_selection', '@event_dispatcher']
-=======
-      - { name: normalizer, priority: 5 }
-  replication.normalizer.content_entity:
-    class: Drupal\replication\Normalizer\ContentEntityNormalizer
     arguments: ['@entity.manager', '@multiversion.entity_index.factory', '@language_manager', '@replication.users_mapping', '@module_handler', '@plugin.manager.entity_reference_selection', '@event_dispatcher']
->>>>>>> 8e8a63f6
     tags:
       - { name: replication_normalizer, priority: 60 }
   replication.normalizer.replication_log:
@@ -74,7 +67,7 @@
       - { name: replication_normalizer, priority: 60 }
   replication.normalizer.content_entity:
     class: Drupal\replication\Normalizer\ContentEntityNormalizer
-    arguments: ['@entity.manager', '@multiversion.entity_index.factory', '@language_manager', '@replication.process_file_attachment', '@replication.users_mapping', '@module_handler', '@plugin.manager.entity_reference_selection', '@event_dispatcher']
+    arguments: ['@entity.manager', '@multiversion.entity_index.factory', '@language_manager', '@replication.users_mapping', '@module_handler', '@plugin.manager.entity_reference_selection', '@event_dispatcher']
     tags:
       - { name: replication_normalizer, priority: 50 }
   replication.normalizer.bulk_docs:
@@ -95,7 +88,6 @@
     class: Drupal\replication\Normalizer\RevsDiffNormalizer
     arguments: ['@replication.revisiondiff_factory']
     tags:
-<<<<<<< HEAD
       - { name: replication_normalizer, priority: 50 }
   replication.normalizer.link_item:
     class: Drupal\replication\Normalizer\LinkItemNormalizer
@@ -118,24 +110,6 @@
     class: Drupal\replication\Normalizer\FileItemNormalizer
     tags:
       - { name: replication_normalizer, priority: 30 }
-=======
-      - { name: normalizer, priority: 30 }
-  replication.normalizer.attachment:
-    class: Drupal\replication\Normalizer\AttachmentNormalizer
-    arguments: ['@entity.manager', '@multiversion.entity_index.factory', '@language_manager', '@replication.users_mapping', '@module_handler', '@plugin.manager.entity_reference_selection', '@event_dispatcher']
-    tags:
-      - { name: normalizer, priority: 20 }
-  replication.normalizer.file_entity:
-    class: Drupal\replication\Normalizer\FileEntityNormalizer
-    arguments: ['@entity.manager', '@multiversion.entity_index.factory', '@language_manager', '@replication.users_mapping', '@module_handler', '@plugin.manager.entity_reference_selection', '@event_dispatcher', '@replication.process_file_attachment']
-    tags:
-      - { name: normalizer, priority: 30 }
-  replication.normalizer.taxonomy_term:
-    class: Drupal\replication\Normalizer\TaxonomyTermNormalizer
-    arguments: ['@entity.manager', '@multiversion.entity_index.factory', '@language_manager', '@replication.users_mapping', '@module_handler', '@plugin.manager.entity_reference_selection', '@event_dispatcher']
-    tags:
-      - { name: normalizer, priority: 30 }
->>>>>>> 8e8a63f6
   replication.normalizer.entity_reference_item:
     class: Drupal\replication\Normalizer\EntityReferenceItemNormalizer
     tags:
